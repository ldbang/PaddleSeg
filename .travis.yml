language: python

python:
  - '3.6'

env:
  - PYTHONPATH=${PWD}

install:
  - pip install --upgrade paddlepaddle
  - pip install -r requirements.txt

script:
<<<<<<< HEAD
  - python -c 'import paddleseg'
=======
  - /bin/bash legacy/test/ci/check_code_style.sh
>>>>>>> 50ee97fb

notifications:
  email:
    on_success: change
    on_failure: always<|MERGE_RESOLUTION|>--- conflicted
+++ resolved
@@ -11,11 +11,7 @@
   - pip install -r requirements.txt
 
 script:
-<<<<<<< HEAD
-  - python -c 'import paddleseg'
-=======
   - /bin/bash legacy/test/ci/check_code_style.sh
->>>>>>> 50ee97fb
 
 notifications:
   email:
