import cv2
import sys

# ColorMap for visualization more clearly
color_map = [[128, 64, 128], [244, 35, 231], [69, 69, 69], [102, 102, 156],
             [190, 153, 153], [153, 153, 153], [250, 170, 29], [219, 219, 0],
             [106, 142, 35], [152, 250, 152], [69, 129, 180], [219, 19, 60],
             [255, 0, 0], [0, 0, 142], [0, 0, 69], [0, 60, 100], [0, 79, 100],
             [0, 0, 230], [119, 10, 32]]
<<<<<<< HEAD

im = cv2.imread(sys.argv[1])
shape = im.shape
print("visualizing...")
for i in range(0, shape[0]):
    for j in range(0, shape[1]):
        im[i, j] = color_map[im[i, j, 0]]

cv2.imwrite(sys.argv[2], im)
print("visualizing done!")

=======
# python visualize.py demo1.jpg demo1_jpg.png vis_result.png
if __name__ == "__main__": 
    if len(sys.argv) != 4:
        print("Usage: python visualize.py demo1.jpg demo1_jpg.png vis_result.png")
    else:
        ori_im = cv2.imread(sys.argv[1])
        ori_shape = ori_im.shape
        print(ori_shape) 
        im = cv2.imread(sys.argv[2])
        shape = im.shape
        print("visualizing...")
        for i in range(0, shape[0]):
            for j in range(0, shape[1]):
                im[i, j] = color_map[im[i, j, 0]]
        im = cv2.resize(im, (ori_shape[1], ori_shape[0]))
        cv2.imwrite(sys.argv[3], im)
        print("visualizing done!")

>>>>>>> 33da06ea
<|MERGE_RESOLUTION|>--- conflicted
+++ resolved
@@ -1,41 +1,27 @@
-import cv2
-import sys
-
-# ColorMap for visualization more clearly
-color_map = [[128, 64, 128], [244, 35, 231], [69, 69, 69], [102, 102, 156],
-             [190, 153, 153], [153, 153, 153], [250, 170, 29], [219, 219, 0],
-             [106, 142, 35], [152, 250, 152], [69, 129, 180], [219, 19, 60],
-             [255, 0, 0], [0, 0, 142], [0, 0, 69], [0, 60, 100], [0, 79, 100],
-             [0, 0, 230], [119, 10, 32]]
-<<<<<<< HEAD
-
-im = cv2.imread(sys.argv[1])
-shape = im.shape
-print("visualizing...")
-for i in range(0, shape[0]):
-    for j in range(0, shape[1]):
-        im[i, j] = color_map[im[i, j, 0]]
-
-cv2.imwrite(sys.argv[2], im)
-print("visualizing done!")
-
-=======
-# python visualize.py demo1.jpg demo1_jpg.png vis_result.png
-if __name__ == "__main__": 
-    if len(sys.argv) != 4:
-        print("Usage: python visualize.py demo1.jpg demo1_jpg.png vis_result.png")
-    else:
-        ori_im = cv2.imread(sys.argv[1])
-        ori_shape = ori_im.shape
-        print(ori_shape) 
-        im = cv2.imread(sys.argv[2])
-        shape = im.shape
-        print("visualizing...")
-        for i in range(0, shape[0]):
-            for j in range(0, shape[1]):
-                im[i, j] = color_map[im[i, j, 0]]
-        im = cv2.resize(im, (ori_shape[1], ori_shape[0]))
-        cv2.imwrite(sys.argv[3], im)
-        print("visualizing done!")
-
->>>>>>> 33da06ea
+import cv2
+import sys
+
+# ColorMap for visualization more clearly
+color_map = [[128, 64, 128], [244, 35, 231], [69, 69, 69], [102, 102, 156],
+             [190, 153, 153], [153, 153, 153], [250, 170, 29], [219, 219, 0],
+             [106, 142, 35], [152, 250, 152], [69, 129, 180], [219, 19, 60],
+             [255, 0, 0], [0, 0, 142], [0, 0, 69], [0, 60, 100], [0, 79, 100],
+             [0, 0, 230], [119, 10, 32]]
+# python visualize.py demo1.jpg demo1_jpg.png vis_result.png
+if __name__ == "__main__":
+    if len(sys.argv) != 4:
+        print(
+            "Usage: python visualize.py demo1.jpg demo1_jpg.png vis_result.png")
+    else:
+        ori_im = cv2.imread(sys.argv[1])
+        ori_shape = ori_im.shape
+        print(ori_shape)
+        im = cv2.imread(sys.argv[2])
+        shape = im.shape
+        print("visualizing...")
+        for i in range(0, shape[0]):
+            for j in range(0, shape[1]):
+                im[i, j] = color_map[im[i, j, 0]]
+        im = cv2.resize(im, (ori_shape[1], ori_shape[0]))
+        cv2.imwrite(sys.argv[3], im)
+        print("visualizing done!")