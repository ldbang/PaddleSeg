--- conflicted
+++ resolved
@@ -18,22 +18,7 @@
 
 class Activation(nn.Layer):
     """
-<<<<<<< HEAD
     The wrapper of activations.
-=======
-    The wrapper of activations
-    For example:
-        >>> relu = Activation("relu")
-        >>> print(relu)
-        <class 'paddle.nn.layer.activation.ReLU'>
-        >>> sigmoid = Activation("sigmoid")
-        >>> print(sigmoid)
-        <class 'paddle.nn.layer.activation.Sigmoid'>
-        >>> not_exit_one = Activation("not_exit_one")
-        KeyError: "not_exit_one does not exist in the current dict_keys(['elu', 'gelu', 'hardshrink',
-        'tanh', 'hardtanh', 'prelu', 'relu', 'relu6', 'selu', 'leakyrelu', 'sigmoid', 'softmax',
-        'softplus', 'softshrink', 'softsign', 'tanhshrink', 'logsigmoid', 'logsoftmax', 'hsigmoid'])"
->>>>>>> 8d7e35e9
 
     Args:
         act (str, optional): The activation name in lowercase. It must be one of ['elu', 'gelu',
