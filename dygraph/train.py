--- conflicted
+++ resolved
@@ -183,20 +183,12 @@
                 loss.backward()
             optimizer.minimize(loss)
             model.clear_gradients()
-<<<<<<< HEAD
-            avg_loss += loss.numpy()
-=======
             avg_loss += loss.numpy()[0]
->>>>>>> d3183617
             lr = optimizer.current_step_lr()
             if step % log_steps == 0:
                 avg_loss /= log_steps
                 time_step = timer.elapsed_time() / log_steps
-<<<<<<< HEAD
-                remain_step = (num_epochs - epoch) * steps_per_epoch - step + 1
-=======
                 remain_step = (num_epochs - epoch) * steps_per_epoch - step - 1
->>>>>>> d3183617
                 logging.info(
                     "[TRAIN] Epoch={}/{}, Step={}/{}, loss={:.4f}, lr={:.6f}, sec/step={:.4f} | ETA {}"
                     .format(epoch + 1, num_epochs, step + 1, steps_per_epoch,
