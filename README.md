English | [简体中文](README_CN.md)

# PaddleSeg（Dynamic Graph）

[![Build Status](https://travis-ci.org/PaddlePaddle/PaddleSeg.svg?branch=master)](https://travis-ci.org/PaddlePaddle/PaddleSeg)
[![License](https://img.shields.io/badge/license-Apache%202-blue.svg)](LICENSE)
[![Version](https://img.shields.io/github/release/PaddlePaddle/PaddleSeg.svg)](https://github.com/PaddlePaddle/PaddleSeg/releases)
![python version](https://img.shields.io/badge/python-3.6+-orange.svg)
![support os](https://img.shields.io/badge/os-linux%2C%20win%2C%20mac-yellow.svg)

<<<<<<< HEAD
<img src="./docs/imgs/seg_news_icon.png" width="50"/> *[2020-12-02] PaddleSeg has released the [dynamic graph](./dygraph) version, which supports PaddlePaddle 2.0rc. For the static graph, we only fix bugs without adding new features. See detailed [release notes](./docs/release_notes.md).*
=======
Welcome to the dynamic version! PaddleSeg is the first development kit which supports PaddlePaddle 2.0. Currently, we provide an experimental version that allows developers to have full-featured experience on dynamic graph. In the near future, the dynamic version will be set as default, and the static one will be moved to "legacy" directory.
>>>>>>> 3fd39ff5

The full-detailed documents and tutorials are coming soon. So far there are minimum tutorials that help you to enjoy the strengths of dynamic version.

## Model Zoo

|Model\Backbone|ResNet50|ResNet101|HRNetw18|HRNetw48|
|-|-|-|-|-|
|[ANN](./configs/ann)|✔|✔|||
|[BiSeNetv2](./configs/bisenet)|-|-|-|-|
|[DANet](./configs/danet)|✔|✔|||
|[Deeplabv3](./configs/deeplabv3)|✔|✔|||
|[Deeplabv3P](./configs/deeplabv3p)|✔|✔|||
|[Fast-SCNN](./configs/fastscnn)|-|-|-|-|
|[FCN](./configs/fcn)|||✔|✔|
|[GCNet](./configs/gcnet)|✔|✔|||
|[GSCNN](./configs/gscnn)|✔|✔|||
|[OCRNet](./configs/ocrnet/)|||✔|✔|
|[PSPNet](./configs/pspnet)|✔|✔|||
|[U-Net](./configs/unet)|-|-|-|-|
|[U<sup>2</sup>-Net](./configs/u2net)|-|-|-|-|

## Dataset

- [x] Cityscapes
- [x] Pascal VOC
- [x] ADE20K
- [ ] Pascal Context
- [ ] COCO stuff

## Installation

1. Install PaddlePaddle

System Requirements:
* PaddlePaddle >= 2.0.0rc
* Python >= 3.6+

<<<<<<< HEAD
> Note: the above requirements are for the **static** graph version. If you intent to use the dynamic one, please refers to [here](./dygraph).
=======
> Note: the above requirements are for the **dynamic** graph version. If you intent to use the static one, please refers to [here](../README.md).
>>>>>>> 3fd39ff5

Highly recommend you install the GPU version of PaddlePaddle, due to large overhead of segmentation models, otherwise it could be out of memory while running the models.

For more detailed installation tutorials, please refer to the official website of [PaddlePaddle](https://www.paddlepaddle.org.cn/documentation/docs/zh/2.0-beta/install/index_cn.html)。


### Download PaddleSeg

```
git clone https://github.com/PaddlePaddle/PaddleSeg
```

### Install Dependencies
Install the python dependencies via the following commands，and please make sure execute it at least once in your branch.
```shell
cd PaddleSeg
export PYTHONPATH=`pwd`
# Run the following one on Windows
# set PYTHONPATH=%cd%
pip install -r requirements.txt
```

## Quick Training
```shell
python train.py --config configs/quick_start/bisenet_optic_disc_512x512_1k.yml
```

## Tutorials

* [Get Started](./docs/quick_start.md)
* [Data Preparation](./docs/data_prepare.md)
* [Training Configuration](./configs/)
* [Add New Components](./docs/add_new_model.md)


## Feedbacks and Contact
* The dynamic version is still under development, if you find any issue or have an idea on new features, please don't hesitate to contact us via [GitHub Issues](https://github.com/PaddlePaddle/PaddleSeg/issues).
* PaddleSeg User Group (QQ): 850378321 or 793114768

## Acknowledgement
* Thanks [jm12138](https://github.com/jm12138) for contributing U<sup>2</sup>-Net.<|MERGE_RESOLUTION|>--- conflicted
+++ resolved
@@ -8,11 +8,7 @@
 ![python version](https://img.shields.io/badge/python-3.6+-orange.svg)
 ![support os](https://img.shields.io/badge/os-linux%2C%20win%2C%20mac-yellow.svg)
 
-<<<<<<< HEAD
-<img src="./docs/imgs/seg_news_icon.png" width="50"/> *[2020-12-02] PaddleSeg has released the [dynamic graph](./dygraph) version, which supports PaddlePaddle 2.0rc. For the static graph, we only fix bugs without adding new features. See detailed [release notes](./docs/release_notes.md).*
-=======
 Welcome to the dynamic version! PaddleSeg is the first development kit which supports PaddlePaddle 2.0. Currently, we provide an experimental version that allows developers to have full-featured experience on dynamic graph. In the near future, the dynamic version will be set as default, and the static one will be moved to "legacy" directory.
->>>>>>> 3fd39ff5
 
 The full-detailed documents and tutorials are coming soon. So far there are minimum tutorials that help you to enjoy the strengths of dynamic version.
 
@@ -50,11 +46,7 @@
 * PaddlePaddle >= 2.0.0rc
 * Python >= 3.6+
 
-<<<<<<< HEAD
-> Note: the above requirements are for the **static** graph version. If you intent to use the dynamic one, please refers to [here](./dygraph).
-=======
 > Note: the above requirements are for the **dynamic** graph version. If you intent to use the static one, please refers to [here](../README.md).
->>>>>>> 3fd39ff5
 
 Highly recommend you install the GPU version of PaddlePaddle, due to large overhead of segmentation models, otherwise it could be out of memory while running the models.
 
